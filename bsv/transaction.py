import math
from contextlib import suppress
from io import BytesIO
from typing import List, Optional, Union, Dict, Any, Literal, Tuple, Callable

from .constants import SIGHASH, Network
from .constants import (
    TRANSACTION_VERSION,
    TRANSACTION_LOCKTIME,
    TRANSACTION_SEQUENCE,
    TRANSACTION_FEE_RATE,
)
from .hash import hash256
from .keys import PrivateKey
from .script.script import Script
from .script.type import ScriptTemplate, P2PKH, OpReturn, Unknown
from .broadcaster import Broadcaster, BroadcastResponse
from .broadcasters import default_broadcaster
from .chaintracker import ChainTracker
from .chaintrackers import default_chain_tracker
from .utils import unsigned_to_varint, Reader, Writer
from .merkle_path import MerklePath
from .script.unlocking_template import UnlockingScriptTemplate


class InsufficientFunds(ValueError):
    pass


class TransactionInput:

    def __init__(
        self,
        source_transaction = None,
        source_txid: Optional[str] = None,
        source_output_index: int = 0,
        unlocking_script: Optional[Script] = None,
        unlocking_script_template: UnlockingScriptTemplate = None,
        sequence: int = TRANSACTION_SEQUENCE,
        sighash: SIGHASH = SIGHASH.ALL_FORKID,
    ):
        utxo = None
        if source_transaction:
            utxo = source_transaction.outputs[source_output_index]

        self.txid: str = source_txid if source_txid else '00' * 32
        self.vout: int = source_output_index
        self.value: int = utxo.value if utxo else None
        self.locking_script: Script = utxo.locking_script if utxo else None
        
        self.source_transaction = source_transaction

        self.unlocking_script: Script = unlocking_script
        self.unlocking_script_template = unlocking_script_template
        self.sequence: int = sequence
        self.sighash: SIGHASH = sighash

    def serialize(self) -> bytes:
        stream = BytesIO()
        stream.write(bytes.fromhex(self.txid)[::-1])
        stream.write(self.vout.to_bytes(4, "little"))
        stream.write(
            self.unlocking_script.byte_length_varint()
            if self.unlocking_script
            else b"\x00"
        )
        stream.write(
            self.unlocking_script.serialize() if self.unlocking_script else b""
        )
        stream.write(self.sequence.to_bytes(4, "little"))
        return stream.getvalue()

    def __str__(self) -> str:  # pragma: no cover
        return f"<TxInput outpoint={self.txid}:{self.vout} value={self.value} locking_script={self.locking_script}>"

    def __repr__(self) -> str:  # pragma: no cover
        return self.__str__()

    @classmethod
    def from_hex(cls, stream: Union[str, bytes, Reader]) -> Optional["TransactionInput"]:
        with suppress(Exception):
            stream = (
                stream
                if isinstance(stream, Reader)
                else Reader(
                    stream if isinstance(stream, bytes) else bytes.fromhex(stream)
                )
            )
            txid = stream.read_bytes(32)[::-1]
            assert len(txid) == 32
            vout = stream.read_int(4)
            assert vout is not None
            script_length = stream.read_var_int_num()
            assert script_length is not None
            unlocking_script_bytes = stream.read_bytes(script_length)
            sequence = stream.read_int(4)
            assert sequence is not None
            
            return TransactionInput(
                source_txid=txid.hex(),
                source_output_index=vout,
                unlocking_script=Script(unlocking_script_bytes),
                sequence=sequence,
            )

        return None


class TransactionOutput:

    def __init__(
        self,
        locking_script: Script,
        value: int = 0,
    ):
        self.value = value
        self.locking_script = locking_script

    def serialize(self) -> bytes:
        return b"".join(
            [
                self.value.to_bytes(8, "little"),
                self.locking_script.byte_length_varint(),
                self.locking_script.serialize(),
            ]
        )

    def __str__(self) -> str:  # pragma: no cover
        return (
            f"<TxOutput value={self.value} locking_script={self.locking_script.hex()}>"
        )

    def __repr__(self) -> str:  # pragma: no cover
        return self.__str__()

    @classmethod
    def from_hex(cls, stream: Union[str, bytes, Reader]) -> Optional["TransactionOutput"]:
        with suppress(Exception):
            stream = (
                stream
                if isinstance(stream, Reader)
                else Reader(
                    stream if isinstance(stream, bytes) else bytes.fromhex(stream)
                )
            )
            value = stream.read_int(8)
            assert value is not None
            script_length = stream.read_var_int_num()
            assert script_length is not None
            locking_script_bytes = stream.read_bytes(script_length)
            return TransactionOutput(locking_script=Script(locking_script_bytes), value=value)
        return None


class Transaction:

    def __init__(
        self,
        tx_inputs: Optional[List[TransactionInput]] = None,
        tx_outputs: Optional[List[TransactionOutput]] = None,
        version: int = TRANSACTION_VERSION,
        locktime: int = TRANSACTION_LOCKTIME,
        merkle_path: Optional[MerklePath] = None,
        fee_rate: Optional[float] = None,
        **kwargs,
    ):
        self.inputs: List[TransactionInput] = tx_inputs or []
        self.outputs: List[TransactionOutput] = tx_outputs or []
        self.version: int = version
        self.locktime: int = locktime
        self.merkle_path = merkle_path
        self.fee_rate: float = (
            fee_rate if fee_rate is not None else TRANSACTION_FEE_RATE
        )

        self.kwargs: Dict[str, Any] = dict(**kwargs) or {}

    def serialize(self) -> bytes:
        raw = self.version.to_bytes(4, "little")
        raw += unsigned_to_varint(len(self.inputs))
        for tx_input in self.inputs:
            raw += tx_input.serialize()
        raw += unsigned_to_varint(len(self.outputs))
        for tx_output in self.outputs:
            raw += tx_output.serialize()
        raw += self.locktime.to_bytes(4, "little")
        return raw

    def add_input(
        self, tx_input: TransactionInput
    ) -> "Transaction":  # pragma: no cover
        if isinstance(tx_input, TransactionInput):
            self.inputs.append(tx_input)
        else:
            raise TypeError("unsupported transaction input type")
        return self

    def add_inputs(self, tx_inputs: List[TransactionInput]) -> "Transaction":
        for tx_input in tx_inputs:
            self.add_input(tx_input)
        return self

    def add_output(self, tx_output: TransactionOutput) -> "Transaction":  # pragma: no cover
        self.outputs.append(tx_output)
        return self

    def add_outputs(self, tx_outputs: List[TransactionOutput]) -> "Transaction":
        for tx_output in tx_outputs:
            self.add_output(tx_output)
        return self

    def hex(self) -> str:  # pragma: no cover
        return self.serialize().hex()

    raw = hex
    
    def hash(self) -> bytes:
        return hash256(self.serialize())
        
    def txid(self) -> str:
        return self.hash()[::-1].hex()
<<<<<<< HEAD
=======
    
    def hash(self) -> bytes:
        return hash256(self.serialize())
>>>>>>> dbfb22e3

    def _digest(
        self,
        tx_input: TransactionInput,
        hash_prevouts: bytes,
        hash_sequence: bytes,
        hash_outputs: bytes,
    ) -> bytes:
        """
        BIP-143 https://github.com/bitcoin/bips/blob/master/bip-0143.mediawiki
         1. nVersion of the transaction (4-byte little endian)
         2. hashPrevouts (32-byte hash)
         3. hashSequence (32-byte hash)
         4. outpoint (32-byte hash + 4-byte little endian)
         5. scriptCode of the input (serialized as scripts inside CTxOuts)
         6. value of the output spent by this input (8-byte little endian)
         7. nSequence of the input (4-byte little endian)
         8. hashOutputs (32-byte hash)
         9. nLocktime of the transaction (4-byte little endian)
        10. sighash type of the signature (4-byte little endian)
        """
        stream = BytesIO()
        # 1
        stream.write(self.version.to_bytes(4, "little"))
        # 2
        stream.write(hash_prevouts)
        # 3
        stream.write(hash_sequence)
        # 4
        stream.write(bytes.fromhex(tx_input.txid)[::-1])
        stream.write(tx_input.vout.to_bytes(4, "little"))
        # 5
        stream.write(tx_input.locking_script.byte_length_varint())
        stream.write(tx_input.locking_script.serialize())
        # 6
        stream.write(tx_input.value.to_bytes(8, "little"))
        # 7
        stream.write(tx_input.sequence.to_bytes(4, "little"))
        # 8
        stream.write(hash_outputs)
        # 9
        stream.write(self.locktime.to_bytes(4, "little"))
        # 10
        stream.write(tx_input.sighash.to_bytes(4, "little"))
        return stream.getvalue()

    def digests(self) -> List[bytes]:
        """
        :returns: the digests of unsigned transaction
        """
        _hash_prevouts = hash256(
            b"".join(
                bytes.fromhex(_in.txid)[::-1] + _in.vout.to_bytes(4, "little")
                for _in in self.inputs
            )
        )
        _hash_sequence = hash256(
            b"".join(_in.sequence.to_bytes(4, "little") for _in in self.inputs)
        )
        _hash_outputs = hash256(
            b"".join(tx_output.serialize() for tx_output in self.outputs)
        )
        digests = []
        for i in range(len(self.inputs)):
            sighash = self.inputs[i].sighash
            # hash previous outs
            if not sighash & SIGHASH.ANYONECANPAY:
                # if anyone can pay is not set
                hash_prevouts = _hash_prevouts
            else:
                hash_prevouts = b"\x00" * 32
            # hash sequence
            if (
                not sighash & SIGHASH.ANYONECANPAY
                and sighash & 0x1F != SIGHASH.SINGLE
                and sighash & 0x1F != SIGHASH.NONE
            ):
                # if none of anyone can pay, single, none is set
                hash_sequence = _hash_sequence
            else:
                hash_sequence = b"\x00" * 32
            # hash outputs
            if sighash & 0x1F != SIGHASH.SINGLE and sighash & 0x1F != SIGHASH.NONE:
                # if neither single nor none
                hash_outputs = _hash_outputs
            elif sighash & 0x1F == SIGHASH.SINGLE and i < len(self.outputs):
                # if single and the input index is smaller than the number of outputs
                hash_outputs = hash256(self.outputs[i].serialize())
            else:
                hash_outputs = b"\x00" * 32
            digests.append(
                self._digest(self.inputs[i], hash_prevouts, hash_sequence, hash_outputs)
            )
        return digests

    def digest(self, index: int) -> bytes:
        """
        :returns: digest of the input specified by index
        """
        assert (
            0 <= index < len(self.inputs)
        ), f"index out of range [0, {len(self.inputs)})"
        return self.digests()[index]

    def sign(self, bypass: bool = True, **kwargs) -> "Transaction":  # pragma: no cover
        """
        :bypass: if True then ONLY sign inputs which unlocking script is None, otherwise sign all the inputs
        sign all inputs according to their script type
        """
        for i in range(len(self.inputs)):
            tx_input = self.inputs[i]
            if tx_input.unlocking_script is None or not bypass:
                tx_input.unlocking_script = tx_input.unlocking_script_template.sign(
                    self, i
                )
        return self

    def total_value_in(self) -> int:
        return sum([tx_input.value for tx_input in self.inputs])

    def total_value_out(self) -> int:
        return sum([tx_output.value for tx_output in self.outputs])

    def fee(self) -> int:
        """
        :returns: actual fee paid of this transaction under the current state
        """
        return self.total_value_in() - self.total_value_out()

    def byte_length(self) -> int:
        """
        :returns: actual byte length of this transaction under the current state
        """
        return len(self.serialize())

    size = byte_length

    def estimated_byte_length(self, **kwargs) -> int:
        """
        :returns: estimated byte length of this transaction after signing
        if transaction has already signed, it will return the same value as function byte_length
        """
        estimated_length = (
            4
            + len(unsigned_to_varint(len(self.inputs)))
            + len(unsigned_to_varint(len(self.outputs)))
            + 4
        )
        for tx_input in self.inputs:
            if tx_input.unlocking_script is not None:
                # unlocking script already set
                estimated_length += len(tx_input.serialize())
            else:
                estimated_length += (
                    41
                    + tx_input.unlocking_script_template.estimated_unlocking_byte_length()
                )
        for tx_output in self.outputs:
            estimated_length += (
                8
                + len(tx_output.locking_script.byte_length_varint())
                + tx_output.locking_script.byte_length()
            )
        return estimated_length

    estimated_size = estimated_byte_length

    def estimated_fee(self) -> int:
        """
        :returns: estimated fee of this transaction after signing
        """
        return math.ceil(self.fee_rate * self.estimated_byte_length())

    def add_change(self, change_address: str) -> "Transaction":
        # byte length increased after adding a P2PKH change output
        size_increased = (
            34
            + len(unsigned_to_varint(len(self.outputs) + 1))
            - len(unsigned_to_varint(len(self.outputs)))
        )
        # then we know the estimated byte length after signing, of this transaction with a change output
        fee_expected = math.ceil(
            self.fee_rate * (self.estimated_byte_length() + size_increased)
        )
        fee_overpaid = self.fee() - fee_expected
        if fee_overpaid > 0:  # pragma: no cover
            change_output = TransactionOutput(
                locking_script=P2PKH().locking(change_address), 
                value=fee_overpaid
            )
            self.add_output(change_output)
        return self

    def broadcast(self, broadcaster: Broadcaster = default_broadcaster(), check_fee: bool = True) -> BroadcastResponse:  # pragma: no cover
        fee_expected = self.estimated_fee()
        if check_fee and self.fee() < fee_expected:
            raise InsufficientFunds(
                f"require {self.total_value_out() + fee_expected} satoshi but only {self.total_value_in()}"
            )
        return broadcaster.broadcast(self.raw())

    @classmethod
    def from_hex(cls, stream: Union[str, bytes, Reader]) -> Optional["Transaction"]:
        with suppress(Exception):
            if isinstance(stream, str):
                return cls.from_reader(Reader(bytes.fromhex(stream)))
            elif isinstance(stream, bytes):
                return cls.from_reader(Reader(stream))
            return cls.from_reader(stream)
        return None

    @classmethod
    def from_BEEF(cls, stream: Union[str, bytes, Reader]) -> "Transaction":
        stream = (
            stream
            if isinstance(stream, Reader)
            else Reader(
                stream if isinstance(stream, bytes) else bytes.fromhex(stream)
            )
        )
        version = stream.read_uint32_le()
        if version != 4022206465:
            raise ValueError(
                f"Invalid BEEF version. Expected 4022206465, received {version}."
            )

        number_of_BUMPs = stream.read_var_int_num()
        BUMPs = []
        for _ in range(number_of_BUMPs):
            BUMPs.append(MerklePath.from_reader(stream))

        number_of_transactions = stream.read_var_int_num()
        transactions = {}
        last_TXID = None
        for i in range(number_of_transactions):
            tx = cls.from_reader(stream)
            obj = {"tx": tx}
            txid = tx.txid()
            if i + 1 == number_of_transactions:
                last_TXID = txid
            has_bump = bool(stream.read_uint8())
            if has_bump:
                obj["pathIndex"] = stream.read_var_int_num()
            transactions[txid] = obj

        def add_path_or_inputs(obj):
            if "pathIndex" in obj:
                path = BUMPs[obj["pathIndex"]]
                if not isinstance(path, MerklePath):
                    raise ValueError("Invalid merkle path index found in BEEF!")
                obj["tx"].merkle_path = path
            else:
                for tx_input in obj["tx"].inputs:
                    source_obj = transactions[tx_input.txid]
                    if not isinstance(source_obj, dict):
                        raise ValueError(
                            f"Reference to unknown TXID in BUMP: {tx_input.txid}"
                        )
                    tx_input.source_transaction = source_obj["tx"]
                    add_path_or_inputs(source_obj)

        add_path_or_inputs(transactions[last_TXID])
        return transactions[last_TXID]["tx"]
    
    def to_EF(self):
        writer = Writer()
        writer.write_uint32_le(self.version)
        writer.write(bytes.fromhex('0000000000ef'))
        writer.write_var_int_num(len(self.inputs))

        for i in self.inputs:
            if i.source_transaction is None:
                raise ValueError('All inputs must have source transactions when serializing to EF format')
            writer.write(i.source_transaction.hash())
            writer.write_uint32_le(i.vout)
            script_bin = i.unlocking_script.serialize()
            writer.write_var_int_num(len(script_bin))
            writer.write(script_bin)
            writer.write_uint32_le(i.sequence)
            writer.write_uint64_le(i.source_transaction.outputs[i.vout].value)
            locking_script_bin = i.source_transaction.outputs[i.vout].locking_script.serialize()
            writer.write_var_int_num(len(locking_script_bin))
            writer.write(locking_script_bin)

        writer.write_var_int_num(len(self.outputs))
        for o in self.outputs:
            writer.write_uint64_le(o.value)
            script_bin = o.locking_script.serialize()
            writer.write_var_int_num(len(script_bin))
            writer.write(script_bin)

        writer.write_uint32_le(self.locktime)
        return writer.to_bytes()
    
    def to_BEEF(self) -> bytes:
        writer = Writer()
        writer.write_uint32_le(4022206465)
        BUMPs = []
        txs = []

        def add_paths_and_inputs(tx):
            obj = {'tx': tx}
            has_proof = isinstance(tx.merkle_path, MerklePath)
            if has_proof:
                added = False
                for i, bump in enumerate(BUMPs):
                    if bump == tx.merkle_path:
                        obj['path_index'] = i
                        added = True
                        break
                    if bump.block_height == tx.merkle_path.block_height:
                        root_a = bump.compute_root()
                        root_b = tx.merkle_path.compute_root()
                        if root_a == root_b:
                            bump.combine(tx.merkle_path)
                            obj['path_index'] = i
                            added = True
                            break
                if not added:
                    obj['path_index'] = len(BUMPs)
                    BUMPs.append(tx.merkle_path)
            txs.insert(0, obj)
            if not has_proof:
                for tx_input in tx.inputs:
                    if not isinstance(tx_input.source_transaction, Transaction):
                        raise ValueError('A required source transaction is missing!')
                    add_paths_and_inputs(tx_input.source_transaction)

        add_paths_and_inputs(self)

        writer.write_var_int_num(len(BUMPs))
        for b in BUMPs:
            writer.write(b.to_binary())
        writer.write_var_int_num(len(txs))
        for t in txs:
            writer.write(t['tx'].serialize())
            if 'path_index' in t:
                writer.write_uint8(1)
                writer.write_var_int_num(t['path_index'])
            else:
                writer.write_uint8(0)
        return writer.to_bytes()

    @classmethod
    def from_reader(cls, reader: Reader) -> 'Transaction':
        t = cls()
        t.version = reader.read_uint32_le()
        assert t.version is not None
        inputs_count = reader.read_var_int_num()
        assert inputs_count is not None
        for _ in range(inputs_count):
            _input = TransactionInput.from_hex(reader)
            assert _input is not None
            t.inputs.append(_input)
        outputs_count = reader.read_var_int_num()
        assert outputs_count is not None
        for _ in range(outputs_count):
            _output = TransactionOutput.from_hex(reader)
            assert _output is not None
            t.outputs.append(_output)
        t.locktime = reader.read_uint32_le()
        assert t.locktime is not None
        return t
    
    async def verify(self, chaintracker: Optional[ChainTracker] = default_chain_tracker(), scripts_only = False) -> bool:
        if isinstance(self.merkle_path, object) and not scripts_only:
            proof_valid = self.merkle_path.verify(self.txid(), chaintracker)
            if proof_valid:
                return True
            
        input_total = 0
        for i, tx_input in enumerate(self.inputs):
            if not tx_input.get('source_transaction', False):
                raise ValueError(f"Verification failed because the input at index {i} of transaction {self.txid()} is missing an associated source transaction. This source transaction is required for transaction verification because there is no merkle proof for the transaction spending a UTXO it contains.")
            if not tx_input.get('unlocking_script', False):
                raise ValueError(f"Verification failed because the input at index {i} of transaction {self.txid()} is missing an associated unlocking script. This script is required for transaction verification because there is no merkle proof for the transaction spending the UTXO.")
            
            source_output = tx_input.source_transaction.outputs[tx_input.vout]
            input_total += source_output.satoshis

            input_verified = tx_input.source_transaction.verify(chaintracker)
            if not input_verified:
                return False

            other_inputs = self.inputs[:i] + self.inputs[i+1:]
            # TODO: Implement spend interface...
            #spend = Spend(
            #    txid=tx_input.source_transaction.txid(),
            #    vout=tx_input.vout,
            #    locking_script=source_output.locking_script,
            #    value=source_output.value,
            #    version=self.version,
            #    other_inputs=other_inputs,
            #    unlocking_script=tx_input.unlocking_script,
            #    sequence=tx_input.sequence,
            #    inputIndex=i,
            #    outputs=self.outputs,
            #    locktime=self.locktime
            #)
            #spend_valid = spend.validate()
            #if not spend_valid:
            #    return False

        output_total = 0
        for out in self.outputs:
            if not isinstance(out.satoshis, int):
                raise ValueError("Every output must have a defined amount during transaction verification.")
            output_total += out.satoshis

        return output_total <= input_total
    
    @classmethod
    def parse_script_offsets(cls, bin: Union[bytes, str]) -> Dict[str, List[Dict[str, int]]]:
        """
        Since the validation of blockchain data is atomically transaction data validation,
        any application seeking to validate data in output scripts must store the entire transaction as well.
        Since the transaction data includes the output script data, saving a second copy of potentially
        large scripts can bloat application storage requirements.

        This function efficiently parses binary transaction data to determine the offsets and lengths of each script.
        This supports the efficient retrieval of script data from transaction data.

        @param bin: binary transaction data or hex string
        @returns: {
            inputs: { vin: number, offset: number, length: number }[]
            outputs: { vout: number, offset: number, length: number }[]
        }
        """
        if isinstance(bin, str):
            bin = bytes.fromhex(bin)
        
        br = Reader(bin)
        inputs: List[Dict[str, int]] = []
        outputs: List[Dict[str, int]] = []

        br.read(4) # skip version
        inputs_length = br.read_var_int_num()
        for i in range(inputs_length):
            br.read(36) # skip txid and vout
            script_length = br.read_var_int_num()
            inputs.append({'vin': i, 'offset': br.tell(), 'length': script_length})
            br.read(script_length + 4) # script and sequence

        outputs_length = br.read_var_int_num()
        for i in range(outputs_length):
            br.read(8)
            script_length = br.read_var_int_num()
            outputs.append({'vout': i, 'offset': br.tell(), 'length': script_length})
            br.read(script_length)  # skip script

        return {'inputs': inputs, 'outputs': outputs}<|MERGE_RESOLUTION|>--- conflicted
+++ resolved
@@ -71,7 +71,7 @@
         return stream.getvalue()
 
     def __str__(self) -> str:  # pragma: no cover
-        return f"<TxInput outpoint={self.txid}:{self.vout} value={self.value} locking_script={self.locking_script}>"
+        return f"<TransactionInput outpoint={self.txid}:{self.vout} value={self.value} locking_script={self.locking_script}>"
 
     def __repr__(self) -> str:  # pragma: no cover
         return self.__str__()
@@ -219,12 +219,6 @@
         
     def txid(self) -> str:
         return self.hash()[::-1].hex()
-<<<<<<< HEAD
-=======
-    
-    def hash(self) -> bytes:
-        return hash256(self.serialize())
->>>>>>> dbfb22e3
 
     def _digest(
         self,
