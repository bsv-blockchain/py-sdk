"""bsv Python SDK package minimal initializer.

Avoid importing heavy submodules at package import time to prevent circular imports
and reduce side effects. Import submodules explicitly where needed, e.g.:
    from bsv.keys import PrivateKey
    from bsv.auth.peer import Peer
"""

<<<<<<< HEAD
__version__ = '1.0.8'

# Optionally expose convenient factories later if needed.
=======
__version__ = '1.0.9'
>>>>>>> c3b7cb4f
<|MERGE_RESOLUTION|>--- conflicted
+++ resolved
@@ -6,10 +6,4 @@
     from bsv.auth.peer import Peer
 """
 
-<<<<<<< HEAD
-__version__ = '1.0.8'
-
-# Optionally expose convenient factories later if needed.
-=======
-__version__ = '1.0.9'
->>>>>>> c3b7cb4f
+__version__ = '1.0.10'