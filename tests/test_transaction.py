import pytest
import struct

from bsv.constants import SIGHASH, Network
from bsv.hash import hash256
from bsv.keys import PrivateKey
from bsv.script.script import Script
from bsv.script.type import P2PKH, P2PK, OpReturn
from bsv.transaction import TransactionInput, TransactionOutput, Transaction
from bsv.utils import encode_pushdata, Reader


digest1 = bytes.fromhex(
    "01000000"
    "ae4b0ed7fb33ec9d5c567520f8cf5f688207f28d5c2f2225c5fe62f7f17c0a25"
    "3bb13029ce7b1f559ef5e747fcac439f1455a2ec7c5f09b72290795e70665044"
    "48dd1f8e77b4a6a75e9b0d0908b25f56b8c98ce37d1fb5ada534d49d0957bcd201000000"
    "1976a9146a176cd51593e00542b8e1958b7da2be97452d0588ac"
    "e803000000000000"
    "ffffffff"
    "048129b26f1d89828c88cdcd472f8f20927822ab7a3d6532cb921c4019f51301"
    "00000000"
    "41000000"
)
digest2 = bytes.fromhex(
    "01000000"
    "ee2851915c957b7187967dabb54f32c00964c689285d3b73e7b2b92e30723c88"
    "752adad0a7b9ceca853768aebb6965eca126a62965f698a0c1bc43d83db632ad"
    "48dd1f8e77b4a6a75e9b0d0908b25f56b8c98ce37d1fb5ada534d49d0957bcd202000000"
    "1976a9146a176cd51593e00542b8e1958b7da2be97452d0588ace"
    "803000000000000"
    "ffffffff"
    "d67a44dde8ee744b7d73b50a3b3a887cb3321d6e16025273f760046c35a265fd"
    "00000000"
    "41000000"
)
digest3 = bytes.fromhex(
    "01000000"
    "ee2851915c957b7187967dabb54f32c00964c689285d3b73e7b2b92e30723c88"
    "752adad0a7b9ceca853768aebb6965eca126a62965f698a0c1bc43d83db632ad"
    "e4c1a33b3a7ca18ef1d6030c6ec222902195f186cb864e09bc1db08b3ea5c1fc00000000"
    "1976a9146a176cd51593e00542b8e1958b7da2be97452d0588ace"
    "803000000000000"
    "ffffffff"
    "d67a44dde8ee744b7d73b50a3b3a887cb3321d6e16025273f760046c35a265fd"
    "00000000"
    "41000000"
)

BRC62Hex = "0100beef01fe636d0c0007021400fe507c0c7aa754cef1f7889d5fd395cf1f785dd7de98eed895dbedfe4e5bc70d1502ac4e164f5bc16746bb0868404292ac8318bbac3800e4aad13a014da427adce3e010b00bc4ff395efd11719b277694cface5aa50d085a0bb81f613f70313acd28cf4557010400574b2d9142b8d28b61d88e3b2c3f44d858411356b49a28a4643b6d1a6a092a5201030051a05fc84d531b5d250c23f4f886f6812f9fe3f402d61607f977b4ecd2701c19010000fd781529d58fc2523cf396a7f25440b409857e7e221766c57214b1d38c7b481f01010062f542f45ea3660f86c013ced80534cb5fd4c19d66c56e7e8c5d4bf2d40acc5e010100b121e91836fd7cd5102b654e9f72f3cf6fdbfd0b161c53a9c54b12c841126331020100000001cd4e4cac3c7b56920d1e7655e7e260d31f29d9a388d04910f1bbd72304a79029010000006b483045022100e75279a205a547c445719420aa3138bf14743e3f42618e5f86a19bde14bb95f7022064777d34776b05d816daf1699493fcdf2ef5a5ab1ad710d9c97bfb5b8f7cef3641210263e2dee22b1ddc5e11f6fab8bcd2378bdd19580d640501ea956ec0e786f93e76ffffffff013e660000000000001976a9146bfd5c7fbe21529d45803dbcf0c87dd3c71efbc288ac0000000001000100000001ac4e164f5bc16746bb0868404292ac8318bbac3800e4aad13a014da427adce3e000000006a47304402203a61a2e931612b4bda08d541cfb980885173b8dcf64a3471238ae7abcd368d6402204cbf24f04b9aa2256d8901f0ed97866603d2be8324c2bfb7a37bf8fc90edd5b441210263e2dee22b1ddc5e11f6fab8bcd2378bdd19580d640501ea956ec0e786f93e76ffffffff013c660000000000001976a9146bfd5c7fbe21529d45803dbcf0c87dd3c71efbc288ac0000000000"
MerkleRootFromBEEF = "bb6f640cc4ee56bf38eb5a1969ac0c16caa2d3d202b22bf3735d10eec0ca6e00"

<<<<<<< HEAD
BRC62Hex = '0100beef01fe636d0c0007021400fe507c0c7aa754cef1f7889d5fd395cf1f785dd7de98eed895dbedfe4e5bc70d1502ac4e164f5bc16746bb0868404292ac8318bbac3800e4aad13a014da427adce3e010b00bc4ff395efd11719b277694cface5aa50d085a0bb81f613f70313acd28cf4557010400574b2d9142b8d28b61d88e3b2c3f44d858411356b49a28a4643b6d1a6a092a5201030051a05fc84d531b5d250c23f4f886f6812f9fe3f402d61607f977b4ecd2701c19010000fd781529d58fc2523cf396a7f25440b409857e7e221766c57214b1d38c7b481f01010062f542f45ea3660f86c013ced80534cb5fd4c19d66c56e7e8c5d4bf2d40acc5e010100b121e91836fd7cd5102b654e9f72f3cf6fdbfd0b161c53a9c54b12c841126331020100000001cd4e4cac3c7b56920d1e7655e7e260d31f29d9a388d04910f1bbd72304a79029010000006b483045022100e75279a205a547c445719420aa3138bf14743e3f42618e5f86a19bde14bb95f7022064777d34776b05d816daf1699493fcdf2ef5a5ab1ad710d9c97bfb5b8f7cef3641210263e2dee22b1ddc5e11f6fab8bcd2378bdd19580d640501ea956ec0e786f93e76ffffffff013e660000000000001976a9146bfd5c7fbe21529d45803dbcf0c87dd3c71efbc288ac0000000001000100000001ac4e164f5bc16746bb0868404292ac8318bbac3800e4aad13a014da427adce3e000000006a47304402203a61a2e931612b4bda08d541cfb980885173b8dcf64a3471238ae7abcd368d6402204cbf24f04b9aa2256d8901f0ed97866603d2be8324c2bfb7a37bf8fc90edd5b441210263e2dee22b1ddc5e11f6fab8bcd2378bdd19580d640501ea956ec0e786f93e76ffffffff013c660000000000001976a9146bfd5c7fbe21529d45803dbcf0c87dd3c71efbc288ac0000000000'

def test_output():
    assert TxOutput(['123', '456']).locking_script == Script('006a' + '03313233' + '03343536')
=======
tx_in = TransactionInput(unlocking_script=Script("ae"))
>>>>>>> dbfb22e3

tx_out = TransactionOutput(locking_script=Script("ae"), value=5)

tx = Transaction(
    tx_inputs=[tx_in],
    tx_outputs=[tx_out],
)
txhex = "000000000100000000000000000000000000000000000000000000000000000000000000000000000001ae0000000001050000000000000001ae00000000"
txbuf = bytes.fromhex(txhex)

tx2idhex = "8c9aa966d35bfeaf031409e0001b90ccdafd8d859799eb945a3c515b8260bcf2"
tx2hex = "01000000029e8d016a7b0dc49a325922d05da1f916d1e4d4f0cb840c9727f3d22ce8d1363f000000008c493046022100e9318720bee5425378b4763b0427158b1051eec8b08442ce3fbfbf7b30202a44022100d4172239ebd701dae2fbaaccd9f038e7ca166707333427e3fb2a2865b19a7f27014104510c67f46d2cbb29476d1f0b794be4cb549ea59ab9cc1e731969a7bf5be95f7ad5e7f904e5ccf50a9dc1714df00fbeb794aa27aaff33260c1032d931a75c56f2ffffffffa3195e7a1ab665473ff717814f6881485dc8759bebe97e31c301ffe7933a656f020000008b48304502201c282f35f3e02a1f32d2089265ad4b561f07ea3c288169dedcf2f785e6065efa022100e8db18aadacb382eed13ee04708f00ba0a9c40e3b21cf91da8859d0f7d99e0c50141042b409e1ebbb43875be5edde9c452c82c01e3903d38fa4fd89f3887a52cb8aea9dc8aec7e2c9d5b3609c03eb16259a2537135a1bf0f9c5fbbcbdbaf83ba402442ffffffff02206b1000000000001976a91420bb5c3bfaef0231dc05190e7f1c8e22e098991e88acf0ca0100000000001976a9149e3e2d23973a04ec1b02be97c30ab9f2f27c3b2c88ac00000000"
tx2buf = bytes.fromhex(tx2hex)


def test_new_tx():
    tx = Transaction()

    assert Transaction.from_hex(txbuf).hex() == txhex

    # should set known defaults
    assert tx.version == 1
    assert len(tx.inputs) == 0
    assert len(tx.outputs) == 0
    assert tx.locktime == 0


def test_transaction_from_hex():
    assert Transaction.from_hex(txhex).hex() == txhex
    assert Transaction.from_hex(tx2hex).hex() == tx2hex


def test_transaction_parse_script_offsets():
    tx = Transaction.from_hex(tx2buf)
    assert tx.txid() == tx2idhex
    r = Transaction.parse_script_offsets(tx2buf)
    assert len(r["inputs"]) == 2
    assert len(r["outputs"]) == 2
    for vin in range(2):
        i = r["inputs"][vin]
        script = tx2buf[i["offset"] : i["offset"] + i["length"]]
        assert script == tx.inputs[vin].unlocking_script.serialize()
    for vout in range(2):
        o = r["outputs"][vout]
        script = tx2buf[o["offset"] : o["offset"] + o["length"]]
        assert script == tx.outputs[vout].locking_script.serialize()


def test_transaction_to_hex():
    assert Transaction.from_hex(txhex).hex() == txhex


def test_transaction_serialize():
    assert Transaction.from_hex(txbuf).serialize().hex() == txhex


def test_transaction_hash():
    tx = Transaction.from_hex(tx2buf)
    assert tx.hash()[::-1].hex() == tx2idhex


def test_transaction_id():
    tx = Transaction.from_hex(tx2buf)
    assert tx.txid() == tx2idhex


def test_transaction_add_input():
    tx_in = TransactionInput()
    tx = Transaction()
    assert len(tx.inputs) == 0
    tx.add_input(tx_in)
    assert len(tx.inputs) == 1


def test_transaction_add_output():
    tx_out = TransactionOutput(locking_script=Script("6a"), value=0)
    tx = Transaction()
    assert len(tx.outputs) == 0
    tx.add_output(tx_out)
    assert len(tx.outputs) == 1

def test_transaction_signing_hydrate_scripts():
    private_key = PrivateKey(
        bytes.fromhex(
            "f97c89aaacf0cd2e47ddbacc97dae1f88bec49106ac37716c451dcdd008a4b62"
        )
    )
    public_key = private_key.public_key()
    public_key_hash = public_key.address()

    source_tx = Transaction([], [TransactionOutput(P2PKH().locking(public_key_hash), 4000)])
    spend_tx = Transaction(
        [
            TransactionInput(
                source_transaction=source_tx,
                source_output_index=0,
                unlocking_script_template=P2PKH().unlocking(private_key),
            )
        ],
        [
            TransactionOutput(
                P2PKH().locking(public_key_hash),
                1000,
            )
        ],
    )
    spend_tx.add_change(public_key_hash)

    assert not spend_tx.inputs[0].unlocking_script
    
    spend_tx.sign()
    assert spend_tx.inputs[0].unlocking_script

def test_estimated_byte_length():
    _in = TransactionInput(
        source_txid="00" * 32,
        unlocking_script=None,
        unlocking_script_template=P2PKH().unlocking(PrivateKey()),
    )
    _in.value = 2000

    _out = TransactionOutput(P2PKH().locking(PrivateKey().address()), 1000)

    t = Transaction().add_input(_in).add_output(_out)

    _in.private_keys = [PrivateKey()]
    assert t.estimated_byte_length() == 192

    _in.unlocking_script = b""
    assert t.estimated_byte_length() == 85
    assert t.estimated_byte_length() == t.byte_length()


def test_beef_serialization():
<<<<<<< HEAD
=======
    BRC62Hex = "0100beef01fe636d0c0007021400fe507c0c7aa754cef1f7889d5fd395cf1f785dd7de98eed895dbedfe4e5bc70d1502ac4e164f5bc16746bb0868404292ac8318bbac3800e4aad13a014da427adce3e010b00bc4ff395efd11719b277694cface5aa50d085a0bb81f613f70313acd28cf4557010400574b2d9142b8d28b61d88e3b2c3f44d858411356b49a28a4643b6d1a6a092a5201030051a05fc84d531b5d250c23f4f886f6812f9fe3f402d61607f977b4ecd2701c19010000fd781529d58fc2523cf396a7f25440b409857e7e221766c57214b1d38c7b481f01010062f542f45ea3660f86c013ced80534cb5fd4c19d66c56e7e8c5d4bf2d40acc5e010100b121e91836fd7cd5102b654e9f72f3cf6fdbfd0b161c53a9c54b12c841126331020100000001cd4e4cac3c7b56920d1e7655e7e260d31f29d9a388d04910f1bbd72304a79029010000006b483045022100e75279a205a547c445719420aa3138bf14743e3f42618e5f86a19bde14bb95f7022064777d34776b05d816daf1699493fcdf2ef5a5ab1ad710d9c97bfb5b8f7cef3641210263e2dee22b1ddc5e11f6fab8bcd2378bdd19580d640501ea956ec0e786f93e76ffffffff013e660000000000001976a9146bfd5c7fbe21529d45803dbcf0c87dd3c71efbc288ac0000000001000100000001ac4e164f5bc16746bb0868404292ac8318bbac3800e4aad13a014da427adce3e000000006a47304402203a61a2e931612b4bda08d541cfb980885173b8dcf64a3471238ae7abcd368d6402204cbf24f04b9aa2256d8901f0ed97866603d2be8324c2bfb7a37bf8fc90edd5b441210263e2dee22b1ddc5e11f6fab8bcd2378bdd19580d640501ea956ec0e786f93e76ffffffff013c660000000000001976a9146bfd5c7fbe21529d45803dbcf0c87dd3c71efbc288ac0000000000"
>>>>>>> dbfb22e3
    t = Transaction.from_BEEF(bytes.fromhex(BRC62Hex))
    assert t.inputs[0].source_transaction.merkle_path.block_height == 814435
    beef = t.to_BEEF()
    assert beef.hex() == BRC62Hex


def test_from_reader():
    assert TransactionInput.from_hex("") is None
    tx_in = TransactionInput.from_hex("0011" * 16 + "00112233" + "00" + "00112233")
    assert tx_in.txid == "1100" * 16
    assert tx_in.vout == 0x33221100
    assert tx_in.unlocking_script == Script()
    assert tx_in.sequence == 0x33221100

    assert TransactionOutput.from_hex("") is None
    assert Transaction.from_hex("") is None

    t_hex = (
        "01000000"
        + "03"
        + "7a7b64d59a072867d7453b2eb67e0fb883af0f435cbbeffc2bb5a4b13e3f6e08"
        + "01000000"
        + "6b"
        + "483045"
        + "0221008b6f070f73242c7c8c654f493dd441d46dc7b2365c8e9e4c62732da0fb535c58"
        + "02204b96edfb934d08ad0cfaa9bf75887bd8541498fbe19189d45683dcbd0785d0df"
        + "41"
        + "2102e46dcd7991e5a4bd642739249b0158312e1aee56a60fd1bf622172ffe65bd789"
        + "ffffffff"
        + "7a7b64d59a072867d7453b2eb67e0fb883af0f435cbbeffc2bb5a4b13e3f6e08"
        + "03000000"
        + "6a"
        + "473044"
        + "0220501dae7c51c6e5cb0f12a635ccbc61e283cb2e838d624d7df7f1ba1b0ab2087b"
        + "02207f67f3883735464f6067357c901fc1b8ddf8bf8695b54b2790d6a0106acf2340"
        + "41"
        + "2102e46dcd7991e5a4bd642739249b0158312e1aee56a60fd1bf622172ffe65bd789"
        + "ffffffff"
        + "7a7b64d59a072867d7453b2eb67e0fb883af0f435cbbeffc2bb5a4b13e3f6e08"
        + "02000000"
        + "8b"
        + "483045"
        + "022100b04829882018f7488508cb8587612fb017584ffc2b4d22e4300b95178be642a3"
        + "02207937cb643eef061b53704144148bec25645fbbaf4eedd5586ad9b018d4f6c9d441"
        + "41"
        + "04"
        + "e46dcd7991e5a4bd642739249b0158312e1aee56a60fd1bf622172ffe65bd78997693d32c540ac253de7a3dc73f7e4ba7b38d2dc1ecc8e07920b496fb107d6b2"
        + "ffffffff"
        + "02"
        + "0a1a000000000000"
        + "1976a9146a176cd51593e00542b8e1958b7da2be97452d0588ac"
        + "05ea1c0000000000"
        + "1976a9146a176cd51593e00542b8e1958b7da2be97452d0588ac"
        + "00000000"
    )

    r = Reader(bytes.fromhex(t_hex))
    t = Transaction.from_reader(r)
    assert (
        t.txid() == "e8c6b26f26d90e9cf035762a91479635a75eff2b3b2845663ed72a2397acdfd2"
    )


def test_from_hex():
    assert TransactionInput.from_hex("") is None
    tx_in = TransactionInput.from_hex("0011" * 16 + "00112233" + "00" + "00112233")
    assert tx_in.txid == "1100" * 16
    assert tx_in.vout == 0x33221100
    assert tx_in.unlocking_script == Script()
    assert tx_in.sequence == 0x33221100

    assert TransactionOutput.from_hex("") is None
    assert Transaction.from_hex("") is None

    t = Transaction.from_hex(
        "01000000"
        + "03"
        + "7a7b64d59a072867d7453b2eb67e0fb883af0f435cbbeffc2bb5a4b13e3f6e08"
        + "01000000"
        + "6b"
        + "483045"
        + "0221008b6f070f73242c7c8c654f493dd441d46dc7b2365c8e9e4c62732da0fb535c58"
        + "02204b96edfb934d08ad0cfaa9bf75887bd8541498fbe19189d45683dcbd0785d0df"
        + "41"
        + "2102e46dcd7991e5a4bd642739249b0158312e1aee56a60fd1bf622172ffe65bd789"
        + "ffffffff"
        + "7a7b64d59a072867d7453b2eb67e0fb883af0f435cbbeffc2bb5a4b13e3f6e08"
        + "03000000"
        + "6a"
        + "473044"
        + "0220501dae7c51c6e5cb0f12a635ccbc61e283cb2e838d624d7df7f1ba1b0ab2087b"
        + "02207f67f3883735464f6067357c901fc1b8ddf8bf8695b54b2790d6a0106acf2340"
        + "41"
        + "2102e46dcd7991e5a4bd642739249b0158312e1aee56a60fd1bf622172ffe65bd789"
        + "ffffffff"
        + "7a7b64d59a072867d7453b2eb67e0fb883af0f435cbbeffc2bb5a4b13e3f6e08"
        + "02000000"
        + "8b"
        + "483045"
        + "022100b04829882018f7488508cb8587612fb017584ffc2b4d22e4300b95178be642a3"
        + "02207937cb643eef061b53704144148bec25645fbbaf4eedd5586ad9b018d4f6c9d441"
        + "41"
        + "04"
        + "e46dcd7991e5a4bd642739249b0158312e1aee56a60fd1bf622172ffe65bd78997693d32c540ac253de7a3dc73f7e4ba7b38d2dc1ecc8e07920b496fb107d6b2"
        + "ffffffff"
        + "02"
        + "0a1a000000000000"
        + "1976a9146a176cd51593e00542b8e1958b7da2be97452d0588ac"
        + "05ea1c0000000000"
        + "1976a9146a176cd51593e00542b8e1958b7da2be97452d0588ac"
        + "00000000"
    )
    assert (
        t.txid() == "e8c6b26f26d90e9cf035762a91479635a75eff2b3b2845663ed72a2397acdfd2"
    )


def test_transaction_bytes_io():
    io = Reader(
        bytes.fromhex(
            "0011223344556677889912fd1234fe12345678ff1234567890abcdef00112233"
        )
    )

    assert io.read_bytes(4) == bytes.fromhex("00112233")
    assert io.read_int(1) == int.from_bytes(bytes.fromhex("44"), "little")
    assert io.read_int(2) == int.from_bytes(bytes.fromhex("5566"), "little")
    assert io.read_int(3, "big") == int.from_bytes(bytes.fromhex("778899"), "big")
    assert io.read_var_int_num() == int.from_bytes(bytes.fromhex("12"), "little")
    assert io.read_var_int_num() == int.from_bytes(bytes.fromhex("1234"), "little")
    assert io.read_var_int_num() == int.from_bytes(bytes.fromhex("12345678"), "little")
    assert io.read_var_int_num() == int.from_bytes(
        bytes.fromhex("1234567890abcdef"), "little"
    )

    assert io.read_bytes(0) == b""
    assert io.read_bytes() == bytes.fromhex("00112233")
    assert io.read_bytes() == b""
    assert io.read_bytes(1) == b""

    assert io.read_int(1) == None
    assert io.read_var_int_num() == None


def test_output():
    assert TransactionOutput(
        locking_script=OpReturn().locking(["123", "456"])
    ).locking_script == Script("006a" + "03313233" + "03343536")


def test_digest():
    address = "1AfxgwYJrBgriZDLryfyKuSdBsi59jeBX9"
    # https://whatsonchain.com/tx/4674da699de44c9c5d182870207ba89e5ccf395e5101dab6b0900bbf2f3b16cb
    expected_digest = [digest1]
    t: Transaction = Transaction()
    t_in = TransactionInput(
        source_transaction=Transaction(
            [], [None, TransactionOutput(locking_script=P2PKH().locking(address), value=1000)]
        ),
        source_txid="d2bc57099dd434a5adb51f7de38cc9b8565fb208090d9b5ea7a6b4778e1fdd48",
        source_output_index=1,
        unlocking_script_template=P2PKH().unlocking(PrivateKey()),
    )
    t.add_input(t_in)
    t.add_output(
        TransactionOutput(
            locking_script=P2PKH().locking("1JDZRGf5fPjGTpqLNwjHFFZnagcZbwDsxw"),
            value=800,
        )
    )
    assert t.digests() == expected_digest

    # https://whatsonchain.com/tx/c04bbd007ad3987f9b2ea8534175b5e436e43d64471bf32139b5851adf9f477e
    expected_digest = [digest2, digest3]
    t: Transaction = Transaction()
    t_in1 = TransactionInput(
        source_transaction=Transaction(
            [],
            [None, None, TransactionOutput(locking_script=P2PKH().locking(address), value=1000)],
        ),
        source_txid="d2bc57099dd434a5adb51f7de38cc9b8565fb208090d9b5ea7a6b4778e1fdd48",
        source_output_index=2,
        unlocking_script_template=P2PKH().locking(address),
    )
    t_in2 = TransactionInput(
        source_transaction=Transaction(
            [], [TransactionOutput(locking_script=P2PKH().locking(address), value=1000)]
        ),
        source_txid="fcc1a53e8bb01dbc094e86cb86f195219022c26e0c03d6f18ea17c3a3ba3c1e4",
        source_output_index=0,
        unlocking_script_template=P2PKH().unlocking(PrivateKey()),
    )
    t.add_inputs([t_in1, t_in2])
    t.add_output(
        TransactionOutput(P2PKH().locking("18CgRLx9hFZqDZv75J5kED7ANnDriwvpi1"), value=1700)
    )
    assert t.digest(0) == expected_digest[0]
    assert t.digest(1) == expected_digest[1]


def test_transaction():
    address = "1AfxgwYJrBgriZDLryfyKuSdBsi59jeBX9"
    t = Transaction()
    t_in = TransactionInput(
        source_transaction=Transaction(
            [], [None, TransactionOutput(locking_script=P2PKH().locking(address), value=1000)]
        ),
        source_txid="d2bc57099dd434a5adb51f7de38cc9b8565fb208090d9b5ea7a6b4778e1fdd48",
        source_output_index=1,
        unlocking_script_template=P2PKH().unlocking(PrivateKey()),
    )
    t.add_input(t_in)
    t.add_output(
        TransactionOutput(P2PKH().locking("1JDZRGf5fPjGTpqLNwjHFFZnagcZbwDsxw"), value=800)
    )

    signature = bytes.fromhex(
        "3044"
        "02207e2c6eb8c4b20e251a71c580373a2836e209c50726e5f8b0f4f59f8af00eee1a"
        "022019ae1690e2eb4455add6ca5b86695d65d3261d914bc1d7abb40b188c7f46c9a5"
    )
    sighash = bytes.fromhex("41")
    public_key = bytes.fromhex(
        "02e46dcd7991e5a4bd642739249b0158312e1aee56a60fd1bf622172ffe65bd789"
    )
    t.inputs[0].unlocking_script = Script(
        encode_pushdata(signature + sighash) + encode_pushdata(public_key)
    )

    assert (
        t.txid() == "4674da699de44c9c5d182870207ba89e5ccf395e5101dab6b0900bbf2f3b16cb"
    )
    assert t.fee() == 200
    assert t.byte_length() == 191

<<<<<<< HEAD
    _in.unlocking_script = b''
    assert t.estimated_byte_length() == 85
    assert t.estimated_byte_length() == t.byte_length()
    
def test_ef_serialization():
    tx = Transaction.from_BEEF(bytes.fromhex(BRC62Hex))
    ef = tx.to_EF()
    expected_ef = '010000000000000000ef01ac4e164f5bc16746bb0868404292ac8318bbac3800e4aad13a014da427adce3e000000006a47304402203a61a2e931612b4bda08d541cfb980885173b8dcf64a3471238ae7abcd368d6402204cbf24f04b9aa2256d8901f0ed97866603d2be8324c2bfb7a37bf8fc90edd5b441210263e2dee22b1ddc5e11f6fab8bcd2378bdd19580d640501ea956ec0e786f93e76ffffffff3e660000000000001976a9146bfd5c7fbe21529d45803dbcf0c87dd3c71efbc288ac013c660000000000001976a9146bfd5c7fbe21529d45803dbcf0c87dd3c71efbc288ac00000000'
    assert ef.hex() == expected_ef
=======
    t.inputs[0].sighash = SIGHASH.NONE_ANYONECANPAY_FORKID
    assert t.digest(0) == t._digest(
        t.inputs[0], b"\x00" * 32, b"\x00" * 32, b"\x00" * 32
    )
    t.inputs[0].sighash = SIGHASH.SINGLE_ANYONECANPAY_FORKID
    assert t.digest(0) == t._digest(
        t.inputs[0], b"\x00" * 32, b"\x00" * 32, hash256(t.outputs[0].serialize())
    )

    t.inputs[0].private_keys = [
        PrivateKey("L5agPjZKceSTkhqZF2dmFptT5LFrbr6ZGPvP7u4A6dvhTrr71WZ9")
    ]
    assert t.estimated_fee() == 96

    t.outputs[0].value = 100
    t.add_change(address)
    # 1-2 transaction 226 bytes --> fee 113 satoshi --> 787 left
    assert len(t.outputs) == 2
    assert t.outputs[1].locking_script == P2PKH().locking(address)
    assert t.outputs[1].value == 787

    # TODO: re-enable auto change addr
    #t.outputs.pop()
    #t.add_change()
    #assert len(t.outputs) == 2
    #assert t.outputs[1].locking_script == P2PKH().locking(address)
    #assert t.outputs[1].value == 787
>>>>>>> dbfb22e3
<|MERGE_RESOLUTION|>--- conflicted
+++ resolved
@@ -50,14 +50,7 @@
 BRC62Hex = "0100beef01fe636d0c0007021400fe507c0c7aa754cef1f7889d5fd395cf1f785dd7de98eed895dbedfe4e5bc70d1502ac4e164f5bc16746bb0868404292ac8318bbac3800e4aad13a014da427adce3e010b00bc4ff395efd11719b277694cface5aa50d085a0bb81f613f70313acd28cf4557010400574b2d9142b8d28b61d88e3b2c3f44d858411356b49a28a4643b6d1a6a092a5201030051a05fc84d531b5d250c23f4f886f6812f9fe3f402d61607f977b4ecd2701c19010000fd781529d58fc2523cf396a7f25440b409857e7e221766c57214b1d38c7b481f01010062f542f45ea3660f86c013ced80534cb5fd4c19d66c56e7e8c5d4bf2d40acc5e010100b121e91836fd7cd5102b654e9f72f3cf6fdbfd0b161c53a9c54b12c841126331020100000001cd4e4cac3c7b56920d1e7655e7e260d31f29d9a388d04910f1bbd72304a79029010000006b483045022100e75279a205a547c445719420aa3138bf14743e3f42618e5f86a19bde14bb95f7022064777d34776b05d816daf1699493fcdf2ef5a5ab1ad710d9c97bfb5b8f7cef3641210263e2dee22b1ddc5e11f6fab8bcd2378bdd19580d640501ea956ec0e786f93e76ffffffff013e660000000000001976a9146bfd5c7fbe21529d45803dbcf0c87dd3c71efbc288ac0000000001000100000001ac4e164f5bc16746bb0868404292ac8318bbac3800e4aad13a014da427adce3e000000006a47304402203a61a2e931612b4bda08d541cfb980885173b8dcf64a3471238ae7abcd368d6402204cbf24f04b9aa2256d8901f0ed97866603d2be8324c2bfb7a37bf8fc90edd5b441210263e2dee22b1ddc5e11f6fab8bcd2378bdd19580d640501ea956ec0e786f93e76ffffffff013c660000000000001976a9146bfd5c7fbe21529d45803dbcf0c87dd3c71efbc288ac0000000000"
 MerkleRootFromBEEF = "bb6f640cc4ee56bf38eb5a1969ac0c16caa2d3d202b22bf3735d10eec0ca6e00"
 
-<<<<<<< HEAD
-BRC62Hex = '0100beef01fe636d0c0007021400fe507c0c7aa754cef1f7889d5fd395cf1f785dd7de98eed895dbedfe4e5bc70d1502ac4e164f5bc16746bb0868404292ac8318bbac3800e4aad13a014da427adce3e010b00bc4ff395efd11719b277694cface5aa50d085a0bb81f613f70313acd28cf4557010400574b2d9142b8d28b61d88e3b2c3f44d858411356b49a28a4643b6d1a6a092a5201030051a05fc84d531b5d250c23f4f886f6812f9fe3f402d61607f977b4ecd2701c19010000fd781529d58fc2523cf396a7f25440b409857e7e221766c57214b1d38c7b481f01010062f542f45ea3660f86c013ced80534cb5fd4c19d66c56e7e8c5d4bf2d40acc5e010100b121e91836fd7cd5102b654e9f72f3cf6fdbfd0b161c53a9c54b12c841126331020100000001cd4e4cac3c7b56920d1e7655e7e260d31f29d9a388d04910f1bbd72304a79029010000006b483045022100e75279a205a547c445719420aa3138bf14743e3f42618e5f86a19bde14bb95f7022064777d34776b05d816daf1699493fcdf2ef5a5ab1ad710d9c97bfb5b8f7cef3641210263e2dee22b1ddc5e11f6fab8bcd2378bdd19580d640501ea956ec0e786f93e76ffffffff013e660000000000001976a9146bfd5c7fbe21529d45803dbcf0c87dd3c71efbc288ac0000000001000100000001ac4e164f5bc16746bb0868404292ac8318bbac3800e4aad13a014da427adce3e000000006a47304402203a61a2e931612b4bda08d541cfb980885173b8dcf64a3471238ae7abcd368d6402204cbf24f04b9aa2256d8901f0ed97866603d2be8324c2bfb7a37bf8fc90edd5b441210263e2dee22b1ddc5e11f6fab8bcd2378bdd19580d640501ea956ec0e786f93e76ffffffff013c660000000000001976a9146bfd5c7fbe21529d45803dbcf0c87dd3c71efbc288ac0000000000'
-
-def test_output():
-    assert TxOutput(['123', '456']).locking_script == Script('006a' + '03313233' + '03343536')
-=======
 tx_in = TransactionInput(unlocking_script=Script("ae"))
->>>>>>> dbfb22e3
 
 tx_out = TransactionOutput(locking_script=Script("ae"), value=5)
 
@@ -192,10 +185,7 @@
 
 
 def test_beef_serialization():
-<<<<<<< HEAD
-=======
     BRC62Hex = "0100beef01fe636d0c0007021400fe507c0c7aa754cef1f7889d5fd395cf1f785dd7de98eed895dbedfe4e5bc70d1502ac4e164f5bc16746bb0868404292ac8318bbac3800e4aad13a014da427adce3e010b00bc4ff395efd11719b277694cface5aa50d085a0bb81f613f70313acd28cf4557010400574b2d9142b8d28b61d88e3b2c3f44d858411356b49a28a4643b6d1a6a092a5201030051a05fc84d531b5d250c23f4f886f6812f9fe3f402d61607f977b4ecd2701c19010000fd781529d58fc2523cf396a7f25440b409857e7e221766c57214b1d38c7b481f01010062f542f45ea3660f86c013ced80534cb5fd4c19d66c56e7e8c5d4bf2d40acc5e010100b121e91836fd7cd5102b654e9f72f3cf6fdbfd0b161c53a9c54b12c841126331020100000001cd4e4cac3c7b56920d1e7655e7e260d31f29d9a388d04910f1bbd72304a79029010000006b483045022100e75279a205a547c445719420aa3138bf14743e3f42618e5f86a19bde14bb95f7022064777d34776b05d816daf1699493fcdf2ef5a5ab1ad710d9c97bfb5b8f7cef3641210263e2dee22b1ddc5e11f6fab8bcd2378bdd19580d640501ea956ec0e786f93e76ffffffff013e660000000000001976a9146bfd5c7fbe21529d45803dbcf0c87dd3c71efbc288ac0000000001000100000001ac4e164f5bc16746bb0868404292ac8318bbac3800e4aad13a014da427adce3e000000006a47304402203a61a2e931612b4bda08d541cfb980885173b8dcf64a3471238ae7abcd368d6402204cbf24f04b9aa2256d8901f0ed97866603d2be8324c2bfb7a37bf8fc90edd5b441210263e2dee22b1ddc5e11f6fab8bcd2378bdd19580d640501ea956ec0e786f93e76ffffffff013c660000000000001976a9146bfd5c7fbe21529d45803dbcf0c87dd3c71efbc288ac0000000000"
->>>>>>> dbfb22e3
     t = Transaction.from_BEEF(bytes.fromhex(BRC62Hex))
     assert t.inputs[0].source_transaction.merkle_path.block_height == 814435
     beef = t.to_BEEF()
@@ -340,6 +330,8 @@
     assert io.read_var_int_num() == None
 
 
+BRC62Hex = '0100beef01fe636d0c0007021400fe507c0c7aa754cef1f7889d5fd395cf1f785dd7de98eed895dbedfe4e5bc70d1502ac4e164f5bc16746bb0868404292ac8318bbac3800e4aad13a014da427adce3e010b00bc4ff395efd11719b277694cface5aa50d085a0bb81f613f70313acd28cf4557010400574b2d9142b8d28b61d88e3b2c3f44d858411356b49a28a4643b6d1a6a092a5201030051a05fc84d531b5d250c23f4f886f6812f9fe3f402d61607f977b4ecd2701c19010000fd781529d58fc2523cf396a7f25440b409857e7e221766c57214b1d38c7b481f01010062f542f45ea3660f86c013ced80534cb5fd4c19d66c56e7e8c5d4bf2d40acc5e010100b121e91836fd7cd5102b654e9f72f3cf6fdbfd0b161c53a9c54b12c841126331020100000001cd4e4cac3c7b56920d1e7655e7e260d31f29d9a388d04910f1bbd72304a79029010000006b483045022100e75279a205a547c445719420aa3138bf14743e3f42618e5f86a19bde14bb95f7022064777d34776b05d816daf1699493fcdf2ef5a5ab1ad710d9c97bfb5b8f7cef3641210263e2dee22b1ddc5e11f6fab8bcd2378bdd19580d640501ea956ec0e786f93e76ffffffff013e660000000000001976a9146bfd5c7fbe21529d45803dbcf0c87dd3c71efbc288ac0000000001000100000001ac4e164f5bc16746bb0868404292ac8318bbac3800e4aad13a014da427adce3e000000006a47304402203a61a2e931612b4bda08d541cfb980885173b8dcf64a3471238ae7abcd368d6402204cbf24f04b9aa2256d8901f0ed97866603d2be8324c2bfb7a37bf8fc90edd5b441210263e2dee22b1ddc5e11f6fab8bcd2378bdd19580d640501ea956ec0e786f93e76ffffffff013c660000000000001976a9146bfd5c7fbe21529d45803dbcf0c87dd3c71efbc288ac0000000000'
+
 def test_output():
     assert TransactionOutput(
         locking_script=OpReturn().locking(["123", "456"])
@@ -395,7 +387,6 @@
     assert t.digest(0) == expected_digest[0]
     assert t.digest(1) == expected_digest[1]
 
-
 def test_transaction():
     address = "1AfxgwYJrBgriZDLryfyKuSdBsi59jeBX9"
     t = Transaction()
@@ -431,17 +422,6 @@
     assert t.fee() == 200
     assert t.byte_length() == 191
 
-<<<<<<< HEAD
-    _in.unlocking_script = b''
-    assert t.estimated_byte_length() == 85
-    assert t.estimated_byte_length() == t.byte_length()
-    
-def test_ef_serialization():
-    tx = Transaction.from_BEEF(bytes.fromhex(BRC62Hex))
-    ef = tx.to_EF()
-    expected_ef = '010000000000000000ef01ac4e164f5bc16746bb0868404292ac8318bbac3800e4aad13a014da427adce3e000000006a47304402203a61a2e931612b4bda08d541cfb980885173b8dcf64a3471238ae7abcd368d6402204cbf24f04b9aa2256d8901f0ed97866603d2be8324c2bfb7a37bf8fc90edd5b441210263e2dee22b1ddc5e11f6fab8bcd2378bdd19580d640501ea956ec0e786f93e76ffffffff3e660000000000001976a9146bfd5c7fbe21529d45803dbcf0c87dd3c71efbc288ac013c660000000000001976a9146bfd5c7fbe21529d45803dbcf0c87dd3c71efbc288ac00000000'
-    assert ef.hex() == expected_ef
-=======
     t.inputs[0].sighash = SIGHASH.NONE_ANYONECANPAY_FORKID
     assert t.digest(0) == t._digest(
         t.inputs[0], b"\x00" * 32, b"\x00" * 32, b"\x00" * 32
@@ -469,4 +449,141 @@
     #assert len(t.outputs) == 2
     #assert t.outputs[1].locking_script == P2PKH().locking(address)
     #assert t.outputs[1].value == 787
->>>>>>> dbfb22e3
+
+
+def test_transaction_bytes_io():
+    io = Reader(bytes.fromhex('0011223344556677889912fd1234fe12345678ff1234567890abcdef00112233'))
+
+    assert io.read_bytes(4) == bytes.fromhex('00112233')
+    assert io.read_int(1) == int.from_bytes(bytes.fromhex('44'), 'little')
+    assert io.read_int(2) == int.from_bytes(bytes.fromhex('5566'), 'little')
+    assert io.read_int(3, 'big') == int.from_bytes(bytes.fromhex('778899'), 'big')
+    assert io.read_var_int_num() == int.from_bytes(bytes.fromhex('12'), 'little')
+    assert io.read_var_int_num() == int.from_bytes(bytes.fromhex('1234'), 'little')
+    assert io.read_var_int_num() == int.from_bytes(bytes.fromhex('12345678'), 'little')
+    assert io.read_var_int_num() == int.from_bytes(bytes.fromhex('1234567890abcdef'), 'little')
+
+    assert io.read_bytes(0) == b''
+    assert io.read_bytes() == bytes.fromhex('00112233')
+    assert io.read_bytes() == b''
+    assert io.read_bytes(1) == b''
+
+    assert io.read_int(1) == None
+    assert io.read_var_int_num() == None
+
+
+def test_from_hex():
+    assert TransactionInput.from_hex('') is None
+    tx_in = TransactionInput.from_hex('0011' * 16 + '00112233' + '00' + '00112233')
+    assert tx_in.txid == '1100' * 16
+    assert tx_in.vout == 0x33221100
+    assert tx_in.unlocking_script == Script()
+    assert tx_in.sequence == 0x33221100
+
+    assert TransactionOutput.from_hex('') is None
+    assert Transaction.from_hex('') is None
+
+    t = Transaction.from_hex(
+        '01000000' +
+        '03' +
+        '7a7b64d59a072867d7453b2eb67e0fb883af0f435cbbeffc2bb5a4b13e3f6e08' +
+        '01000000' +
+        '6b' +
+        '483045' +
+        '0221008b6f070f73242c7c8c654f493dd441d46dc7b2365c8e9e4c62732da0fb535c58' +
+        '02204b96edfb934d08ad0cfaa9bf75887bd8541498fbe19189d45683dcbd0785d0df' +
+        '41' +
+        '2102e46dcd7991e5a4bd642739249b0158312e1aee56a60fd1bf622172ffe65bd789' +
+        'ffffffff' +
+        '7a7b64d59a072867d7453b2eb67e0fb883af0f435cbbeffc2bb5a4b13e3f6e08' +
+        '03000000' +
+        '6a' +
+        '473044' +
+        '0220501dae7c51c6e5cb0f12a635ccbc61e283cb2e838d624d7df7f1ba1b0ab2087b' +
+        '02207f67f3883735464f6067357c901fc1b8ddf8bf8695b54b2790d6a0106acf2340' +
+        '41' +
+        '2102e46dcd7991e5a4bd642739249b0158312e1aee56a60fd1bf622172ffe65bd789' +
+        'ffffffff' +
+        '7a7b64d59a072867d7453b2eb67e0fb883af0f435cbbeffc2bb5a4b13e3f6e08' +
+        '02000000' +
+        '8b' +
+        '483045' +
+        '022100b04829882018f7488508cb8587612fb017584ffc2b4d22e4300b95178be642a3' +
+        '02207937cb643eef061b53704144148bec25645fbbaf4eedd5586ad9b018d4f6c9d441' +
+        '41' +
+        '04' +
+        'e46dcd7991e5a4bd642739249b0158312e1aee56a60fd1bf622172ffe65bd78997693d32c540ac253de7a3dc73f7e4ba7b38d2dc1ecc8e07920b496fb107d6b2' +
+        'ffffffff' +
+        '02' +
+        '0a1a000000000000' +
+        '1976a9146a176cd51593e00542b8e1958b7da2be97452d0588ac' +
+        '05ea1c0000000000' +
+        '1976a9146a176cd51593e00542b8e1958b7da2be97452d0588ac' +
+        '00000000'
+    )
+    assert t.txid() == 'e8c6b26f26d90e9cf035762a91479635a75eff2b3b2845663ed72a2397acdfd2'
+  
+    
+def test_from_reader():
+    assert TransactionInput.from_hex('') is None
+    tx_in = TransactionInput.from_hex('0011' * 16 + '00112233' + '00' + '00112233')
+    assert tx_in.txid == '1100' * 16
+    assert tx_in.vout == 0x33221100
+    assert tx_in.unlocking_script == Script()
+    assert tx_in.sequence == 0x33221100
+
+    assert TransactionOutput.from_hex('') is None
+    assert Transaction.from_hex('') is None
+
+    t_hex = '01000000' + \
+        '03' + \
+        '7a7b64d59a072867d7453b2eb67e0fb883af0f435cbbeffc2bb5a4b13e3f6e08' + \
+        '01000000' + \
+        '6b' + \
+        '483045' + \
+        '0221008b6f070f73242c7c8c654f493dd441d46dc7b2365c8e9e4c62732da0fb535c58' + \
+        '02204b96edfb934d08ad0cfaa9bf75887bd8541498fbe19189d45683dcbd0785d0df' + \
+        '41' + \
+        '2102e46dcd7991e5a4bd642739249b0158312e1aee56a60fd1bf622172ffe65bd789' + \
+        'ffffffff' + \
+        '7a7b64d59a072867d7453b2eb67e0fb883af0f435cbbeffc2bb5a4b13e3f6e08' + \
+        '03000000' + \
+        '6a' + \
+        '473044' + \
+        '0220501dae7c51c6e5cb0f12a635ccbc61e283cb2e838d624d7df7f1ba1b0ab2087b' + \
+        '02207f67f3883735464f6067357c901fc1b8ddf8bf8695b54b2790d6a0106acf2340' + \
+        '41' + \
+        '2102e46dcd7991e5a4bd642739249b0158312e1aee56a60fd1bf622172ffe65bd789' + \
+        'ffffffff' + \
+        '7a7b64d59a072867d7453b2eb67e0fb883af0f435cbbeffc2bb5a4b13e3f6e08' + \
+        '02000000' + \
+        '8b' + \
+        '483045' + \
+        '022100b04829882018f7488508cb8587612fb017584ffc2b4d22e4300b95178be642a3' + \
+        '02207937cb643eef061b53704144148bec25645fbbaf4eedd5586ad9b018d4f6c9d441' + \
+        '41' + \
+        '04' + \
+        'e46dcd7991e5a4bd642739249b0158312e1aee56a60fd1bf622172ffe65bd78997693d32c540ac253de7a3dc73f7e4ba7b38d2dc1ecc8e07920b496fb107d6b2' + \
+        'ffffffff' + \
+        '02' + \
+        '0a1a000000000000' + \
+        '1976a9146a176cd51593e00542b8e1958b7da2be97452d0588ac' + \
+        '05ea1c0000000000' + \
+        '1976a9146a176cd51593e00542b8e1958b7da2be97452d0588ac' + \
+        '00000000'
+    
+    r = Reader(bytes.fromhex(t_hex)) 
+    t = Transaction.from_reader(r)
+    assert t.txid() == 'e8c6b26f26d90e9cf035762a91479635a75eff2b3b2845663ed72a2397acdfd2'
+    
+def test_beef_serialization():
+    t = Transaction.from_BEEF(bytes.fromhex(BRC62Hex))
+    assert t.inputs[0].source_transaction.merkle_path.block_height == 814435
+    beef = t.to_BEEF()
+    assert beef.hex() == BRC62Hex
+
+def test_ef_serialization():
+    tx = Transaction.from_BEEF(bytes.fromhex(BRC62Hex))
+    ef = tx.to_EF()
+    expected_ef = '010000000000000000ef01ac4e164f5bc16746bb0868404292ac8318bbac3800e4aad13a014da427adce3e000000006a47304402203a61a2e931612b4bda08d541cfb980885173b8dcf64a3471238ae7abcd368d6402204cbf24f04b9aa2256d8901f0ed97866603d2be8324c2bfb7a37bf8fc90edd5b441210263e2dee22b1ddc5e11f6fab8bcd2378bdd19580d640501ea956ec0e786f93e76ffffffff3e660000000000001976a9146bfd5c7fbe21529d45803dbcf0c87dd3c71efbc288ac013c660000000000001976a9146bfd5c7fbe21529d45803dbcf0c87dd3c71efbc288ac00000000'
+    assert ef.hex() == expected_ef